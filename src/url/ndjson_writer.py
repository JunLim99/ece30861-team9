--- conflicted
+++ resolved
@@ -176,15 +176,9 @@
         except Exception:
             pass # keep existing net_score if something odd happens
         
-<<<<<<< HEAD
         '''
-    
-     # 4) print one NDJSON object
+        
         sys.stdout.write(json.dumps(rec) + "\n")
         sys.stdout.flush()
-=======
-        # 4) print one NDJSON object
-        self.out.write(json.dumps(rec, separators=(',',':'), ensure_ascii=True, allow_nan=False) + '\n')
-        self.out.flush()
->>>>>>> 95b94484
+
         